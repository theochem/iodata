# IODATA is an input and output module for quantum chemistry.
# Copyright (C) 2011-2019 The IODATA Development Team
#
# This file is part of IODATA.
#
# IODATA is free software; you can redistribute it and/or
# modify it under the terms of the GNU General Public License
# as published by the Free Software Foundation; either version 3
# of the License, or (at your option) any later version.
#
# IODATA is distributed in the hope that it will be useful,
# but WITHOUT ANY WARRANTY; without even the implied warranty of
# MERCHANTABILITY or FITNESS FOR A PARTICULAR PURPOSE.  See the
# GNU General Public License for more details.
#
# You should have received a copy of the GNU General Public License
# along with this program; if not, see <http://www.gnu.org/licenses/>
# --
"""Docstring decorators for file format implementations."""

from typing import Optional

__all__ = [
    "document_load_one",
    "document_load_many",
    "document_dump_one",
    "document_dump_many",
    "document_write_input",
]


def _document_load(
    template: str,
    fmt: str,
    guaranteed: list[str],
    ifpresent: Optional[list[str]] = None,
    kwdocs: Optional[dict[str, str]] = None,
    notes: Optional[str] = None,
):
    if kwdocs is None:
        kwdocs = {}
    ifpresent = ifpresent or []

    def decorator(func):
        if ifpresent:
            ifpresent_sentence = " The following may be loaded if present in the file: {}.".format(
                ", ".join(f"``{word}``" for word in ifpresent)
            )
        else:
            ifpresent_sentence = ""
        func.__doc__ = template.format(
            fmt=fmt,
            guaranteed=", ".join(f"``{word}``" for word in guaranteed),
            ifpresent=ifpresent_sentence,
            kwdocs="\n".join(
                "{}\n    {}".format(name, docu.replace("\n", " "))
                for name, docu in sorted(kwdocs.items())
            ),
            notes=(notes or ""),
        )
        func.fmt = fmt
        func.guaranteed = guaranteed
        func.ifpresent = ifpresent
        func.kwdocs = kwdocs
        func.notes = notes
        return func

    return decorator


LOAD_ONE_DOC_TEMPLATE = """\
Load a single frame from a {fmt} file.

Parameters
----------
lit
    The line iterator to read the data from.
{kwdocs}
Returns
-------
result: dict
    A dictionary with IOData attributes. The following attributes are guaranteed to be
    loaded: {guaranteed}.{ifpresent}

Notes
-----

{notes}

"""


def document_load_one(
    fmt: str,
    guaranteed: list[str],
    ifpresent: Optional[list[str]] = None,
    kwdocs: Optional[dict[str, str]] = None,
    notes: Optional[str] = None,
):
    """Decorate a load_one function to generate a docstring.

    Parameters
    ----------
    fmt
        The name of the file format.
    guaranteed
        A list of IOData attributes this format can certainly read.
    ifpresent
        A list of IOData attributes this format reads of present in the file.
    kwdocs
        A dictionary with documentation for keyword arguments. Each key is a
        keyword argument name and the corresponding value is text explaining the
        argument.
    notes
        Additional information to be added to the docstring.

    Returns
    -------
    decorator
        A decorator function.

    """
    if kwdocs is None:
        kwdocs = {}
    return _document_load(LOAD_ONE_DOC_TEMPLATE, fmt, guaranteed, ifpresent, kwdocs, notes)


LOAD_MANY_DOC_TEMPLATE = """\
Load multiple frames from a {fmt} file.

Parameters
----------
lit
    The line iterator to read the data from.
{kwdocs}
Yields
------
result: dict
    A dictionary with IOData attributes. The following attribtues are guaranteed to be
    loaded: {guaranteed}.{ifpresent}

Notes
-----

{notes}

"""


def document_load_many(
    fmt: str,
    guaranteed: list[str],
    ifpresent: Optional[list[str]] = None,
    kwdocs: Optional[dict[str, str]] = None,
    notes: Optional[str] = None,
):
    """Decorate a load_many function to generate a docstring.

    Parameters
    ----------
    fmt
        The name of the file format.
    guaranteed
        A list of IOData attributes this format can certainly read.
    ifpresent
        A list of IOData attributes this format reads of present in the file.
    kwdocs
        A dictionary with documentation for keyword arguments. Each key is a
        keyword argument name and the corresponding value is text explaining the
        argument.
    notes
        Additional information to be added to the docstring.

    Returns
    -------
    decorator
        A decorator function.

    """
    if kwdocs is None:
        kwdocs = {}
    return _document_load(LOAD_MANY_DOC_TEMPLATE, fmt, guaranteed, ifpresent, kwdocs, notes)


def _document_dump(
    template: str,
    fmt: str,
    required: list[str],
    optional: Optional[list[str]] = None,
    kwdocs: Optional[dict[str, str]] = None,
    notes: Optional[str] = None,
):
    if kwdocs is None:
        kwdocs = {}
    optional = optional or []

    def decorator(func):
        if optional:
            optional_sentence = (
                " If the following attributes are present, they are also dumped "
                "into the file: {}."
            ).format(", ".join(f"``{word}``" for word in optional))
        else:
            optional_sentence = ""
        func.__doc__ = template.format(
            fmt=fmt,
            required=", ".join(f"``{word}``" for word in required),
            optional=optional_sentence,
            kwdocs="\n".join(
                "{}\n    {}".format(name, docu.replace("\n", " "))
                for name, docu in sorted(kwdocs.items())
            ),
            notes=(notes or ""),
        )
        func.fmt = fmt
        func.required = required
        func.optional = optional
        func.kwdocs = kwdocs
        func.notes = notes
        return func

    return decorator


DUMP_ONE_DOC_TEMPLATE = """\
Dump a single frame into a {fmt} file.

Parameters
----------
f
    A writeable file object.
data
    An IOData instance which must have the following attributes initialized:
    {required}.{optional}
{kwdocs}
Notes
-----

{notes}

"""


def document_dump_one(
    fmt: str,
    required: list[str],
    optional: Optional[list[str]] = None,
    kwdocs: Optional[dict[str, str]] = None,
    notes: Optional[str] = None,
):
    """Decorate a dump_one function to generate a docstring.

    Parameters
    ----------
    fmt
        The name of the file format.
    required
        A list of mandatory IOData attributes needed to write the file.
    optional
        A list of optional IOData attributes which can be include when writing the file.
    kwdocs
        A dictionary with documentation for keyword arguments. Each key is a
        keyword argument name and the corresponding value is text explaining the
        argument.
    notes
        Additional information to be added to the docstring.

    Returns
    -------
    decorator
        A decorator function.

    """
    if kwdocs is None:
        kwdocs = {}
    return _document_dump(DUMP_ONE_DOC_TEMPLATE, fmt, required, optional, kwdocs, notes)


DUMP_MANY_DOC_TEMPLATE = """\
Dump multiple frames into a {fmt} file.

Parameters
----------
f
    A writeable file object.
datas
    An iterator over IOData instances which must have the following attributes initialized:
    {required}.{optional}
{kwdocs}
Notes
-----

{notes}

"""


def document_dump_many(
    fmt: str,
    required: list[str],
    optional: Optional[list[str]] = None,
    kwdocs: Optional[dict[str, str]] = None,
    notes: Optional[str] = None,
):
    """Decorate a dump_many function to generate a docstring.

    Parameters
    ----------
    fmt
        The name of the file format.
    required
        A list of mandatory IOData attributes needed to write the file.
    optional
        A list of optional IOData attributes which can be include when writing the file.
    kwdocs
        A dictionary with documentation for keyword arguments. Each key is a
        keyword argument name and the corresponding value is text explaining the
        argument.
    notes
        Additional information to be added to the docstring.

    Returns
    -------
    decorator
        A decorator function.

    """
    if kwdocs is None:
        kwdocs = {}
    return _document_dump(DUMP_MANY_DOC_TEMPLATE, fmt, required, optional, kwdocs, notes)


<<<<<<< HEAD
def _document_write(template: str, fmt: str, required: List[str], optional: List[str] = None,
                    notes: str = None):
=======
def _document_write(
    template: str,
    fmt: str,
    required: list[str],
    optional: Optional[list[str]] = None,
    kwdocs: Optional[dict[str, str]] = None,
    notes: Optional[str] = None,
):
    if kwdocs is None:
        kwdocs = {}
>>>>>>> 8712d41b
    optional = optional or []

    def decorator(func):
        if optional:
            optional_sentence = (
                " If the following attributes are present, they are also written "
                "into the file: {}. If these attributes are not assigned, "
                "internal default values are used."
            ).format(", ".join(f"``{word}``" for word in optional))
        else:
            optional_sentence = ""
        func.__doc__ = template.format(
            fmt=fmt,
            required=", ".join(f"``{word}``" for word in required),
            optional=optional_sentence,
<<<<<<< HEAD
=======
            kwdocs="\n".join(
                "{}\n    {}".format(name, docu.replace("\n", " "))
                for name, docu in sorted(kwdocs.items())
            ),
>>>>>>> 8712d41b
            notes=(notes or ""),
        )
        func.fmt = fmt
        func.required = required
        func.optional = optional
        func.notes = notes
        return func

    return decorator


WRITE_INPUT_DOC_TEMPLATE = """\
Write a {fmt} input file.

Parameters
----------
f
    A writeable file object.
data
    An IOData instance which must have the following attributes initialized:
    {required}.{optional}
template
    A template input string.
atom_line
    A function taking two arguments: an IOData instance, and an index of
    the atom. This function returns a formatted line for the corresponding
    atom. When ommited, a default atom_line function for the selected
    input format is used.
**kwargs
    Keyword arguments are passed on to the input-specific write_input function.
Notes
-----

{notes}

"""


<<<<<<< HEAD
def document_write_input(fmt: str, required: List[str], optional: List[str] = None,
                         notes: str = None):
=======
def document_write_input(
    fmt: str,
    required: list[str],
    optional: Optional[list[str]] = None,
    kwdocs: Optional[dict[str, str]] = None,
    notes: Optional[str] = None,
):
>>>>>>> 8712d41b
    """Decorate a write_input function to generate a docstring.

    Parameters
    ----------
    fmt
        The name of the file format.
    required
        A list of mandatory IOData attributes needed to write the file.
    optional
        A list of optional IOData attributes which can be include when writing the file.
    notes
        Additional information to be added to the docstring.

    Returns
    -------
    decorator
        A decorator function.

    """
<<<<<<< HEAD
    return _document_write(WRITE_INPUT_DOC_TEMPLATE, fmt, required, optional, notes)
=======
    if kwdocs is None:
        kwdocs = {}
    return _document_write(WRITE_INPUT_DOC_TEMPLATE, fmt, required, optional, kwdocs, notes)
>>>>>>> 8712d41b
<|MERGE_RESOLUTION|>--- conflicted
+++ resolved
@@ -330,22 +330,15 @@
     return _document_dump(DUMP_MANY_DOC_TEMPLATE, fmt, required, optional, kwdocs, notes)
 
 
-<<<<<<< HEAD
-def _document_write(template: str, fmt: str, required: List[str], optional: List[str] = None,
-                    notes: str = None):
-=======
 def _document_write(
     template: str,
     fmt: str,
     required: list[str],
     optional: Optional[list[str]] = None,
-    kwdocs: Optional[dict[str, str]] = None,
-    notes: Optional[str] = None,
-):
-    if kwdocs is None:
-        kwdocs = {}
->>>>>>> 8712d41b
-    optional = optional or []
+    notes: Optional[str] = None,
+):
+    if optional is None:
+        optional = []
 
     def decorator(func):
         if optional:
@@ -360,13 +353,6 @@
             fmt=fmt,
             required=", ".join(f"``{word}``" for word in required),
             optional=optional_sentence,
-<<<<<<< HEAD
-=======
-            kwdocs="\n".join(
-                "{}\n    {}".format(name, docu.replace("\n", " "))
-                for name, docu in sorted(kwdocs.items())
-            ),
->>>>>>> 8712d41b
             notes=(notes or ""),
         )
         func.fmt = fmt
@@ -393,7 +379,7 @@
 atom_line
     A function taking two arguments: an IOData instance, and an index of
     the atom. This function returns a formatted line for the corresponding
-    atom. When ommited, a default atom_line function for the selected
+    atom. When omitted, a default atom_line function for the selected
     input format is used.
 **kwargs
     Keyword arguments are passed on to the input-specific write_input function.
@@ -405,18 +391,12 @@
 """
 
 
-<<<<<<< HEAD
-def document_write_input(fmt: str, required: List[str], optional: List[str] = None,
-                         notes: str = None):
-=======
 def document_write_input(
     fmt: str,
     required: list[str],
     optional: Optional[list[str]] = None,
-    kwdocs: Optional[dict[str, str]] = None,
-    notes: Optional[str] = None,
-):
->>>>>>> 8712d41b
+    notes: Optional[str] = None,
+):
     """Decorate a write_input function to generate a docstring.
 
     Parameters
@@ -436,10 +416,4 @@
         A decorator function.
 
     """
-<<<<<<< HEAD
-    return _document_write(WRITE_INPUT_DOC_TEMPLATE, fmt, required, optional, notes)
-=======
-    if kwdocs is None:
-        kwdocs = {}
-    return _document_write(WRITE_INPUT_DOC_TEMPLATE, fmt, required, optional, kwdocs, notes)
->>>>>>> 8712d41b
+    return _document_write(WRITE_INPUT_DOC_TEMPLATE, fmt, required, optional, notes)