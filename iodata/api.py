# IODATA is an input and output module for quantum chemistry.
# Copyright (C) 2011-2019 The IODATA Development Team
#
# This file is part of IODATA.
#
# IODATA is free software; you can redistribute it and/or
# modify it under the terms of the GNU General Public License
# as published by the Free Software Foundation; either version 3
# of the License, or (at your option) any later version.
#
# IODATA is distributed in the hope that it will be useful,
# but WITHOUT ANY WARRANTY; without even the implied warranty of
# MERCHANTABILITY or FITNESS FOR A PARTICULAR PURPOSE.  See the
# GNU General Public License for more details.
#
# You should have received a copy of the GNU General Public License
# along with this program; if not, see <http://www.gnu.org/licenses/>
# --
"""Functions to be used by end users."""

import os
<<<<<<< HEAD
from typing import Iterator, Callable
from types import ModuleType
=======
from collections.abc import Iterator
>>>>>>> 8712d41b
from fnmatch import fnmatch
from importlib import import_module
from pkgutil import iter_modules
from types import ModuleType
from typing import Optional

from .iodata import IOData
from .utils import LineIterator

__all__ = ["load_one", "load_many", "dump_one", "dump_many", "write_input"]


def _find_format_modules():
    """Return all file-format modules found with importlib."""
    result = {}
    for module_info in iter_modules(import_module("iodata.formats").__path__):
        if not module_info.ispkg:
            format_module = import_module("iodata.formats." + module_info.name)
            if hasattr(format_module, "PATTERNS"):
                result[module_info.name] = format_module
    return result


FORMAT_MODULES = _find_format_modules()


def _select_format_module(filename: str, attrname: str, fmt: Optional[str] = None) -> ModuleType:
    """Find a file format module with the requested attribute name.

    Parameters
    ----------
    filename
        The file to load or dump.
    attrname
        The required atrtibute of the file format module.
    fmt
        The name of the file format module to use. When not given, it is guessed
        from the filename.

    Returns
    -------
    format_module
        The module implementing the required file format.

    """
    basename = os.path.basename(filename)
    if fmt is None:
        for format_module in FORMAT_MODULES.values():
            if any(fnmatch(basename, pattern) for pattern in format_module.PATTERNS) and hasattr(
                format_module, attrname
            ):
                return format_module
    else:
        return FORMAT_MODULES[fmt]
    raise ValueError(f"Could not find file format with feature {attrname} for file {filename}")


def _find_input_modules():
    """Return all input modules found with importlib."""
    result = {}
    for module_info in iter_modules(import_module("iodata.inputs").__path__):
        if not module_info.ispkg:
            input_module = import_module("iodata.inputs." + module_info.name)
            if hasattr(input_module, "write_input"):
                result[module_info.name] = input_module
    return result


INPUT_MODULES = _find_input_modules()


def _select_input_module(fmt: str) -> ModuleType:
    """Find an input module.

    Parameters
    ----------
    fmt
        The name of the input module to use.

    Returns
    -------
    format_module
        The module implementing the required input format.

    """
    if fmt in INPUT_MODULES:
        if not hasattr(INPUT_MODULES[fmt], "write_input"):
            raise ValueError(f"{fmt} input module does not have write_input!")
        return INPUT_MODULES[fmt]
    raise ValueError(f"Could not find input format {fmt}!")


def load_one(filename: str, fmt: Optional[str] = None, **kwargs) -> IOData:
    """Load data from a file.

    This function uses the extension or prefix of the filename to determine the
    file format. When the file format is detected, a specialized load function
    is called for the heavy lifting.

    Parameters
    ----------
    filename
        The file to load data from.
    fmt
        The name of the file format module to use. When not given, it is guessed
        from the filename.
    **kwargs
        Keyword arguments are passed on to the format-specific load_one function.

    Returns
    -------
    out
        The instance of IOData with data loaded from the input files.

    """
    format_module = _select_format_module(filename, "load_one", fmt)
    lit = LineIterator(filename)
    try:
        iodata = IOData(**format_module.load_one(lit, **kwargs))
    except StopIteration:
        lit.error("File ended before all data was read.")
    return iodata


def load_many(filename: str, fmt: Optional[str] = None, **kwargs) -> Iterator[IOData]:
    """Load multiple IOData instances from a file.

    This function uses the extension or prefix of the filename to determine the
    file format. When the file format is detected, a specialized load function
    is called for the heavy lifting.

    Parameters
    ----------
    filename
        The file to load data from.
    fmt
        The name of the file format module to use. When not given, it is guessed
        from the filename.
    **kwargs
        Keyword arguments are passed on to the format-specific load_many function.

    Yields
    ------
    out
        An instance of IOData with data for one frame loaded for the file.

    """
    format_module = _select_format_module(filename, "load_many", fmt)
    lit = LineIterator(filename)
    try:
        for data in format_module.load_many(lit, **kwargs):
            yield IOData(**data)
    except StopIteration:
        return


def dump_one(iodata: IOData, filename: str, fmt: Optional[str] = None, **kwargs):
    """Write data to a file.

    This routine uses the extension or prefix of the filename to determine
    the file format. For each file format, a specialized function is
    called that does the real work.

    Parameters
    ----------
    iodata
        The object containing the data to be written.
    filename
        The file to write the data to.
    fmt
        The name of the file format module to use. When not given, it is guessed
        from the filename.
    **kwargs
        Keyword arguments are passed on to the format-specific dump_one function.

    """
    format_module = _select_format_module(filename, "dump_one", fmt)
    with open(filename, "w") as f:
        format_module.dump_one(f, iodata, **kwargs)


def dump_many(iodatas: Iterator[IOData], filename: str, fmt: Optional[str] = None, **kwargs):
    """Write multiple IOData instances to a file.

    This routine uses the extension or prefix of the filename to determine
    the file format. For each file format, a specialized function is
    called that does the real work.

    Parameters
    ----------
    iodatas
        An iterator over IOData instances.
    filename
        The file to write the data to.
    fmt
        The name of the file format module to use.
    **kwargs
        Keyword arguments are passed on to the format-specific dump_many function.

    """
    format_module = _select_format_module(filename, "dump_many", fmt)
    with open(filename, "w") as f:
        format_module.dump_many(f, iodatas, **kwargs)


<<<<<<< HEAD
def write_input(iodata: IOData, filename: str, fmt: str, template: str = None,
                atom_line: Callable = None, **kwargs):
=======
def write_input(iodata: IOData, filename: str, fmt: str, template: Optional[str] = None, **kwargs):
>>>>>>> 8712d41b
    """Write input file using an instance of IOData for the specified software format.

    Parameters
    ----------
    iodata
        An IOData instance containing the information needed to write input.
    filename
        The input file name.
    fmt
        The name of the software for which input file is generated.
    template
        The template input string.
    atom_line
        A function taking two arguments: an IOData instance, and an index of
        the atom. This function returns a formatted line for the corresponding
        atom. When ommited, a default atom_line function for the selected
        input format is used.
    **kwargs
        Keyword arguments are passed on to the input-specific write_input function.

    """
    input_module = _select_input_module(fmt)
<<<<<<< HEAD
    with open(filename, 'w') as f:
        input_module.write_input(f, iodata, template, atom_line, **kwargs)
=======
    with open(filename, "w") as f:
        input_module.write_input(f, iodata, template=template, **kwargs)
>>>>>>> 8712d41b
<|MERGE_RESOLUTION|>--- conflicted
+++ resolved
@@ -19,17 +19,12 @@
 """Functions to be used by end users."""
 
 import os
-<<<<<<< HEAD
-from typing import Iterator, Callable
-from types import ModuleType
-=======
 from collections.abc import Iterator
->>>>>>> 8712d41b
 from fnmatch import fnmatch
 from importlib import import_module
 from pkgutil import iter_modules
 from types import ModuleType
-from typing import Optional
+from typing import Callable, Optional
 
 from .iodata import IOData
 from .utils import LineIterator
@@ -230,12 +225,14 @@
         format_module.dump_many(f, iodatas, **kwargs)
 
 
-<<<<<<< HEAD
-def write_input(iodata: IOData, filename: str, fmt: str, template: str = None,
-                atom_line: Callable = None, **kwargs):
-=======
-def write_input(iodata: IOData, filename: str, fmt: str, template: Optional[str] = None, **kwargs):
->>>>>>> 8712d41b
+def write_input(
+    iodata: IOData,
+    filename: str,
+    fmt: str,
+    template: Optional[str] = None,
+    atom_line: Optional[Callable] = None,
+    **kwargs,
+):
     """Write input file using an instance of IOData for the specified software format.
 
     Parameters
@@ -248,20 +245,16 @@
         The name of the software for which input file is generated.
     template
         The template input string.
+        If not given, a default template for the selected software is used.
     atom_line
         A function taking two arguments: an IOData instance, and an index of
         the atom. This function returns a formatted line for the corresponding
-        atom. When ommited, a default atom_line function for the selected
+        atom. When omitted, a default atom_line function for the selected
         input format is used.
     **kwargs
         Keyword arguments are passed on to the input-specific write_input function.
 
     """
     input_module = _select_input_module(fmt)
-<<<<<<< HEAD
-    with open(filename, 'w') as f:
-        input_module.write_input(f, iodata, template, atom_line, **kwargs)
-=======
-    with open(filename, "w") as f:
-        input_module.write_input(f, iodata, template=template, **kwargs)
->>>>>>> 8712d41b
+    with open(filename, "w") as fh:
+        input_module.write_input(fh, iodata, template, atom_line, **kwargs)